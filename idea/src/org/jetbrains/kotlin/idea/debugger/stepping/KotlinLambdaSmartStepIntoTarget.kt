--- conflicted
+++ resolved
@@ -30,13 +30,9 @@
         lines: Range<Int>,
         val isInline: Boolean
 ): SmartStepTarget(label, highlightElement, true, lines) {
-<<<<<<< HEAD
-    fun getLambda() = getHighlightElement() as KtFunctionLiteralExpression
-=======
     override fun getIcon() = KotlinIcons.LAMBDA
 
     fun getLambda() = getHighlightElement() as KtFunction
->>>>>>> 44e56c4b
 
     companion object {
         fun calcLabel(descriptor: DeclarationDescriptor, paramName: Name): String {

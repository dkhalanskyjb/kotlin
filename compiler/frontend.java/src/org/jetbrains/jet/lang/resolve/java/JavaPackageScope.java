/*
 * Copyright 2010-2012 JetBrains s.r.o.
 *
 * Licensed under the Apache License, Version 2.0 (the "License");
 * you may not use this file except in compliance with the License.
 * You may obtain a copy of the License at
 *
 * http://www.apache.org/licenses/LICENSE-2.0
 *
 * Unless required by applicable law or agreed to in writing, software
 * distributed under the License is distributed on an "AS IS" BASIS,
 * WITHOUT WARRANTIES OR CONDITIONS OF ANY KIND, either express or implied.
 * See the License for the specific language governing permissions and
 * limitations under the License.
 */

package org.jetbrains.jet.lang.resolve.java;

import com.google.common.collect.Sets;
import com.intellij.openapi.diagnostic.Logger;
import com.intellij.psi.PsiClass;
import com.intellij.psi.PsiModifier;
import com.intellij.psi.PsiPackage;
import org.jetbrains.annotations.NotNull;
import org.jetbrains.jet.lang.descriptors.ClassDescriptor;
import org.jetbrains.jet.lang.descriptors.ClassifierDescriptor;
import org.jetbrains.jet.lang.descriptors.DeclarationDescriptor;
import org.jetbrains.jet.lang.descriptors.NamespaceDescriptor;
import org.jetbrains.jet.lang.resolve.DescriptorUtils;
import org.jetbrains.jet.lang.resolve.FqName;

import java.util.Collection;
<<<<<<< HEAD
=======
import java.util.LinkedHashSet;
>>>>>>> 6a8dfc55

/**
 * @author abreslav
 */
public class JavaPackageScope extends JavaClassOrPackageScope {

    private static final Logger LOG = Logger.getInstance("#com.intellij.psi.impl.migration.PsiMigrationImpl");

    @NotNull
    private final FqName packageFQN;

    private Collection<DeclarationDescriptor> allDescriptors;

    public JavaPackageScope(
            @NotNull FqName packageFQN,
            @NotNull NamespaceDescriptor containingDescriptor,
            @NotNull JavaSemanticServices semanticServices) {
        super(containingDescriptor, semanticServices, getPiClass(packageFQN, semanticServices));
        this.packageFQN = packageFQN;
    }

    private static PsiClass getPiClass(FqName packageFQN, JavaSemanticServices semanticServices) {
        // TODO: move this check outside
        // If this package is actually a Kotlin namespace, then we access it through a namespace descriptor, and
        // Kotlin functions are already there
        NamespaceDescriptor kotlinNamespaceDescriptor = semanticServices.getKotlinNamespaceDescriptor(packageFQN);
        if (kotlinNamespaceDescriptor != null) {
            return null;
        } else {
            // TODO: what is GlobalSearchScope
            return semanticServices.getDescriptorResolver().javaFacade.findClass(getQualifiedName(packageFQN, JvmAbi.PACKAGE_CLASS).getFqName());
        }
    }

    @Override
    public ClassifierDescriptor getClassifier(@NotNull String name) {
        ClassDescriptor classDescriptor = semanticServices.getDescriptorResolver().resolveClass(getQualifiedName(packageFQN, name));
        if (classDescriptor == null || DescriptorUtils.isObject(classDescriptor)) {
            // TODO: this is a big hack against several things that I barely understand myself and cannot explain
            // 1. We should not return objects from this method, and maybe JDR.resolveClass should not return too
            // 2. JDR should not return classes being analyzed
            return null;
        }
        return classDescriptor;
    }

    @Override
    public ClassDescriptor getObjectDescriptor(@NotNull String name) {
        // TODO
        return null;
    }

    @Override
    public NamespaceDescriptor getNamespace(@NotNull String name) {
        return semanticServices.getDescriptorResolver().resolveNamespace(getQualifiedName(packageFQN, name));
    }

    @Override
    protected boolean staticMembers() {
        return true;
    }

    /**
     * @see JavaClassMembersScope#getAllDescriptors()
     */
    @NotNull
    @Override
    public Collection<DeclarationDescriptor> getAllDescriptors() {
        if (allDescriptors == null) {
            allDescriptors = Sets.newLinkedHashSet();

            if (psiClass != null) {
                allDescriptors.addAll(semanticServices.getDescriptorResolver().resolveMethods(psiClass, descriptor));

                allDescriptors.addAll(semanticServices.getDescriptorResolver().resolveFieldGroup(descriptor, psiClass, staticMembers()));
            }

            final PsiPackage javaPackage = semanticServices.getDescriptorResolver().findPackage(packageFQN);

            if (javaPackage != null) {
                boolean isKotlinNamespace = semanticServices.getKotlinNamespaceDescriptor(new FqName(javaPackage.getQualifiedName())) != null;
                final JavaDescriptorResolver descriptorResolver = semanticServices.getDescriptorResolver();

                for (PsiPackage psiSubPackage : javaPackage.getSubPackages()) {
                    if (semanticServices.getKotlinNamespaceDescriptor(new FqName(psiSubPackage.getQualifiedName())) == null) {
                        allDescriptors.add(descriptorResolver.resolveNamespace(new FqName(psiSubPackage.getQualifiedName())));
                    }
                }

                for (PsiClass psiClass : javaPackage.getClasses()) {
                    if (isKotlinNamespace && JvmAbi.PACKAGE_CLASS.equals(psiClass.getName())) {
                        continue;
                    }

                    // If this is a Kotlin class, we have already taken it through a containing namespace descriptor
                    ClassDescriptor kotlinClassDescriptor = semanticServices.getKotlinClassDescriptor(new FqName(psiClass.getQualifiedName()));
                    if (kotlinClassDescriptor != null) {
                        continue;
                    }

                    // TODO: Temp hack for collection function descriptors from java
                    if (JvmAbi.PACKAGE_CLASS.equals(psiClass.getName())) {
<<<<<<< HEAD
                        continue;
=======
                        LinkedHashSet<String> methodNames = new LinkedHashSet<String>();
                        for (PsiMethod psiMethod : psiClass.getMethods()) {
                            methodNames.add(psiMethod.getName());
                        }

                        for (String methodName : methodNames) {
                            try {
                                allDescriptors.addAll(getFunctions(methodName));
                            } catch (ProcessCanceledException cancelException) {
                                throw cancelException;
                            } catch (RuntimeException ex) {
                                LOG.error(ex);
                            }
                        }
>>>>>>> 6a8dfc55
                    }

                    if (psiClass.hasModifierProperty(PsiModifier.PUBLIC)) {
                        ClassDescriptor classDescriptor = descriptorResolver.resolveClass(psiClass);
                        if (classDescriptor != null) {
                            allDescriptors.add(classDescriptor);
                        }
                    }
                }
            }
        }

        return allDescriptors;
    }

    @NotNull
    private static FqName getQualifiedName(@NotNull FqName packageFQN, @NotNull String name) {
        return packageFQN.child(name);
    }
}<|MERGE_RESOLUTION|>--- conflicted
+++ resolved
@@ -30,10 +30,6 @@
 import org.jetbrains.jet.lang.resolve.FqName;
 
 import java.util.Collection;
-<<<<<<< HEAD
-=======
-import java.util.LinkedHashSet;
->>>>>>> 6a8dfc55
 
 /**
  * @author abreslav
@@ -136,24 +132,7 @@
 
                     // TODO: Temp hack for collection function descriptors from java
                     if (JvmAbi.PACKAGE_CLASS.equals(psiClass.getName())) {
-<<<<<<< HEAD
                         continue;
-=======
-                        LinkedHashSet<String> methodNames = new LinkedHashSet<String>();
-                        for (PsiMethod psiMethod : psiClass.getMethods()) {
-                            methodNames.add(psiMethod.getName());
-                        }
-
-                        for (String methodName : methodNames) {
-                            try {
-                                allDescriptors.addAll(getFunctions(methodName));
-                            } catch (ProcessCanceledException cancelException) {
-                                throw cancelException;
-                            } catch (RuntimeException ex) {
-                                LOG.error(ex);
-                            }
-                        }
->>>>>>> 6a8dfc55
                     }
 
                     if (psiClass.hasModifierProperty(PsiModifier.PUBLIC)) {

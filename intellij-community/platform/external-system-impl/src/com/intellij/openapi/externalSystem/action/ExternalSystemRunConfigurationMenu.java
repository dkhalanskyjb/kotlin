--- conflicted
+++ resolved
@@ -1,14 +1,10 @@
 // Copyright 2000-2019 JetBrains s.r.o. Use of this source code is governed by the Apache 2.0 license that can be found in the LICENSE file.
 package com.intellij.openapi.externalSystem.action;
 
-<<<<<<< HEAD
-import com.intellij.execution.*;
-=======
 import com.intellij.execution.Executor;
 import com.intellij.execution.ProgramRunnerUtil;
 import com.intellij.execution.RunManager;
 import com.intellij.execution.RunnerAndConfigurationSettings;
->>>>>>> 93b17785
 import com.intellij.execution.executors.ExecutorGroup;
 import com.intellij.execution.runners.ProgramRunner;
 import com.intellij.openapi.actionSystem.AnAction;
@@ -53,11 +49,7 @@
 
     ProjectSystemId projectSystemId = e.getData(ExternalSystemDataKeys.EXTERNAL_SYSTEM_ID);
     @SuppressWarnings("DuplicatedCode") final List<Executor> executors = new ArrayList<>();
-<<<<<<< HEAD
-    for (final Executor executor: ExecutorRegistry.getInstance().getRegisteredExecutors()) {
-=======
     for (final Executor executor: Executor.EXECUTOR_EXTENSION_NAME.getExtensionList()) {
->>>>>>> 93b17785
       if (executor instanceof ExecutorGroup) {
         executors.addAll(((ExecutorGroup<?>)executor).childExecutors());
       }
@@ -67,15 +59,10 @@
     }
     for (int i = executors.size(); --i >= 0; ) {
       Executor executor = executors.get(i);
-<<<<<<< HEAD
-      if(!executor.isApplicable(project)) continue;
-      final ProgramRunner runner = ProgramRunner.getRunner(executor.getId(), settings.getConfiguration());
-=======
       if (!executor.isApplicable(project)) {
         continue;
       }
       ProgramRunner<?> runner = ProgramRunner.getRunner(executor.getId(), settings.getConfiguration());
->>>>>>> 93b17785
       AnAction action = new ExecuteExternalSystemRunConfigurationAction(executor, runner != null, project, projectSystemId, settings);
       addAction(action, Constraints.FIRST);
     }

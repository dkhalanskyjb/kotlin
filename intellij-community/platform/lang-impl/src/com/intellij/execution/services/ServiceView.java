// Copyright 2000-2019 JetBrains s.r.o. Use of this source code is governed by the Apache 2.0 license that can be found in the LICENSE file.
package com.intellij.execution.services;

import com.intellij.execution.services.ServiceModel.ServiceViewItem;
import com.intellij.ide.DataManager;
import com.intellij.ide.DeleteProvider;
import com.intellij.openapi.Disposable;
import com.intellij.openapi.actionSystem.CommonDataKeys;
import com.intellij.openapi.actionSystem.DataProvider;
import com.intellij.openapi.actionSystem.PlatformDataKeys;
import com.intellij.openapi.project.Project;
import com.intellij.openapi.util.RecursionManager;
import com.intellij.pom.Navigatable;
import com.intellij.ui.AutoScrollToSourceHandler;
import com.intellij.util.containers.ContainerUtil;
import org.jetbrains.annotations.NotNull;
import org.jetbrains.concurrency.Promise;

import javax.swing.*;
import java.awt.*;
import java.util.List;
import java.util.stream.Collectors;

abstract class ServiceView extends JPanel implements Disposable {
  private final Project myProject;
  private final ServiceViewModel myModel;
  protected final ServiceViewUi myUi;
  private AutoScrollToSourceHandler myAutoScrollToSourceHandler;

  protected ServiceView(LayoutManager layout, @NotNull Project project, @NotNull ServiceViewModel model, @NotNull ServiceViewUi ui) {
    super(layout);
    myProject = project;
    myModel = model;
    myUi = ui;
  }

  @Override
  public void dispose() {
  }

  Project getProject() {
    return myProject;
  }

  ServiceViewModel getModel() {
    return myModel;
  }

  ServiceViewUi getUi() {
    return myUi;
  }

  void saveState(@NotNull ServiceViewState state) {
    myModel.saveState(state);
  }

  @NotNull
  abstract List<ServiceViewItem> getSelectedItems();

  abstract Promise<Void> select(@NotNull Object service, @NotNull Class<?> contributorClass);

  abstract Promise<Void> expand(@NotNull Object service, @NotNull Class<?> contributorClass);

  abstract void onViewSelected();

  abstract void onViewUnselected();

  boolean isGroupByServiceGroups() {
    return myModel.isGroupByServiceGroups();
  }

  void setGroupByServiceGroups(boolean value) {
    myModel.setGroupByServiceGroups(value);
  }

  boolean isGroupByContributor() {
    return myModel.isGroupByContributor();
  }

  void setGroupByContributor(boolean value) {
    myModel.setGroupByContributor(value);
  }

  abstract List<Object> getChildrenSafe(@NotNull List<Object> valueSubPath);

  void setAutoScrollToSourceHandler(@NotNull AutoScrollToSourceHandler autoScrollToSourceHandler) {
    myAutoScrollToSourceHandler = autoScrollToSourceHandler;
  }

  protected void onViewSelected(@NotNull ServiceViewDescriptor descriptor) {
    descriptor.onNodeSelected();
    if (myAutoScrollToSourceHandler != null) {
      myAutoScrollToSourceHandler.onMouseClicked(this);
    }
  }

  abstract void jumpToServices();

  static ServiceView createView(@NotNull Project project, @NotNull ServiceViewModel viewModel, @NotNull ServiceViewState viewState) {
    setViewModelState(viewModel, viewState);
    ServiceView serviceView = viewModel instanceof ServiceViewModel.SingeServiceModel ?
                              createSingleView(project, viewModel) :
                              createTreeView(project, viewModel, viewState);
    setDataProvider(serviceView);
    return serviceView;
  }

  private static ServiceView createTreeView(@NotNull Project project, @NotNull ServiceViewModel model, @NotNull ServiceViewState state) {
    return new ServiceTreeView(project, model, new ServiceViewTreeUi(state), state);
  }

  private static ServiceView createSingleView(@NotNull Project project, @NotNull ServiceViewModel model) {
    return new ServiceSingleView(project, model, new ServiceViewSingleUi());
  }

  private static void setDataProvider(ServiceView serviceView) {
    ServiceViewOptions viewOptions = new ServiceViewOptions() {
      @Override
      public boolean isGroupByContributor() {
        return serviceView.isGroupByContributor();
      }

      @Override
      public boolean isGroupByServiceGroups() {
        return serviceView.isGroupByServiceGroups();
      }
    };
    serviceView.putClientProperty(DataManager.CLIENT_PROPERTY_DATA_PROVIDER, (DataProvider)dataId -> {
      if (PlatformDataKeys.HELP_ID.is(dataId)) {
        return ServiceViewManagerImpl.getToolWindowContextHelpId();
      }
      if (PlatformDataKeys.SELECTED_ITEMS.is(dataId)) {
        return ContainerUtil.map2Array(serviceView.getSelectedItems(), ServiceViewItem::getValue);
      }
      if (CommonDataKeys.NAVIGATABLE_ARRAY.is(dataId)) {
        List<Navigatable> navigatables =
          ContainerUtil.mapNotNull(serviceView.getSelectedItems(), item -> item.getViewDescriptor().getNavigatable());
        return navigatables.toArray(new Navigatable[0]);
      }
      if (PlatformDataKeys.DELETE_ELEMENT_PROVIDER.is(dataId)) {
        List<ServiceViewItem> selection = serviceView.getSelectedItems();
<<<<<<< HEAD
        ServiceViewContributor contributor = ServiceViewDragHelper.getTheOnlyContributor(selection);
        DataProvider delegate = contributor == null ? null : contributor.getViewDescriptor().getDataProvider();
        DeleteProvider deleteProvider = delegate == null ? null : PlatformDataKeys.DELETE_ELEMENT_PROVIDER.getData(delegate);
        return deleteProvider == null ? new ServiceViewDeleteProvider(serviceView) : deleteProvider;
=======
        ServiceViewContributor contributor = ServiceViewDragHelper.getTheOnlyRootContributor(selection);
        DataProvider delegate = contributor == null ? null : contributor.getViewDescriptor(serviceView.getProject()).getDataProvider();
        DeleteProvider deleteProvider = delegate == null ? null : PlatformDataKeys.DELETE_ELEMENT_PROVIDER.getData(delegate);
        if (deleteProvider == null) return new ServiceViewDeleteProvider(serviceView);

        if (deleteProvider instanceof ServiceViewContributorDeleteProvider) {
          ((ServiceViewContributorDeleteProvider)deleteProvider).setFallbackProvider(new ServiceViewDeleteProvider(serviceView));
        }
        return deleteProvider;
>>>>>>> 93b17785
      }
      if (PlatformDataKeys.COPY_PROVIDER.is(dataId)) {
        return new ServiceViewCopyProvider(serviceView);
      }
      if (ServiceViewActionUtils.CONTRIBUTORS_KEY.is(dataId)) {
        return serviceView.getModel().getRoots().stream().map(item -> item.getRootContributor()).collect(Collectors.toSet());
      }
      if (ServiceViewActionUtils.OPTIONS_KEY.is(dataId)) {
        return viewOptions;
      }
      List<ServiceViewItem> selectedItems = serviceView.getSelectedItems();
      ServiceViewItem selectedItem = ContainerUtil.getOnlyItem(selectedItems);
      ServiceViewDescriptor descriptor = selectedItem == null ? null : selectedItem.getViewDescriptor();
      DataProvider dataProvider = descriptor == null ? null : descriptor.getDataProvider();
      if (dataProvider != null) {
        return RecursionManager.doPreventingRecursion(serviceView, false, () -> dataProvider.getData(dataId));
      }
      return null;
    });
  }

  private static void setViewModelState(@NotNull ServiceViewModel viewModel, @NotNull ServiceViewState viewState) {
    viewModel.setGroupByServiceGroups(viewState.groupByServiceGroups);
    viewModel.setGroupByContributor(viewState.groupByContributor);
  }
}<|MERGE_RESOLUTION|>--- conflicted
+++ resolved
@@ -139,12 +139,6 @@
       }
       if (PlatformDataKeys.DELETE_ELEMENT_PROVIDER.is(dataId)) {
         List<ServiceViewItem> selection = serviceView.getSelectedItems();
-<<<<<<< HEAD
-        ServiceViewContributor contributor = ServiceViewDragHelper.getTheOnlyContributor(selection);
-        DataProvider delegate = contributor == null ? null : contributor.getViewDescriptor().getDataProvider();
-        DeleteProvider deleteProvider = delegate == null ? null : PlatformDataKeys.DELETE_ELEMENT_PROVIDER.getData(delegate);
-        return deleteProvider == null ? new ServiceViewDeleteProvider(serviceView) : deleteProvider;
-=======
         ServiceViewContributor contributor = ServiceViewDragHelper.getTheOnlyRootContributor(selection);
         DataProvider delegate = contributor == null ? null : contributor.getViewDescriptor(serviceView.getProject()).getDataProvider();
         DeleteProvider deleteProvider = delegate == null ? null : PlatformDataKeys.DELETE_ELEMENT_PROVIDER.getData(delegate);
@@ -154,7 +148,6 @@
           ((ServiceViewContributorDeleteProvider)deleteProvider).setFallbackProvider(new ServiceViewDeleteProvider(serviceView));
         }
         return deleteProvider;
->>>>>>> 93b17785
       }
       if (PlatformDataKeys.COPY_PROVIDER.is(dataId)) {
         return new ServiceViewCopyProvider(serviceView);

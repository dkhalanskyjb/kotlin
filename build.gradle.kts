--- conflicted
+++ resolved
@@ -14,12 +14,8 @@
         }
 
         dependencies {
-<<<<<<< HEAD
-            classpath("org.jetbrains.kotlin:kotlin-gradle-plugin:1.4.0-dev-5258")
-=======
             val bootstrapKotlinVersion: String by project
             classpath("org.jetbrains.kotlin:kotlin-gradle-plugin:$bootstrapKotlinVersion")
->>>>>>> 1d4e6d3f
         }
     }
 }
